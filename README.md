--- conflicted
+++ resolved
@@ -32,15 +32,6 @@
 
 - Add stream stats to player
 - Mark as watched when the video is at 90%
-<<<<<<< HEAD
-- Resume video on last view time
-
-## System Requirements
-
-- Java 11+
-- OpenJFX 13
-- VLC Media Player
-=======
 - Update torrent buffering when seeking through the video
 - Add fallback to native JavaFX media player
 
@@ -56,5 +47,4 @@
 - Add loading card to the list view while loading
 - Add loading indicator to the player
 - Update video time slider to show video loading progress (custom control)
-- Trakt.tv integration
->>>>>>> 033f6ee7
+- Trakt.tv integration