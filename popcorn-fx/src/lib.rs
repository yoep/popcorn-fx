--- conflicted
+++ resolved
@@ -342,8 +342,6 @@
     }
 }
 
-<<<<<<< HEAD
-=======
 /// Retrieve all favorites of the user.
 ///
 /// It will return an array of favorites on success, else [ptr::null_mut].
@@ -358,7 +356,6 @@
     }
 }
 
->>>>>>> e8130968
 /// Add the media item to the favorites.
 /// Duplicate favorite media items are ignored.
 #[no_mangle]
