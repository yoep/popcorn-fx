--- conflicted
+++ resolved
@@ -26,7 +26,6 @@
 import com.github.yoep.popcorn.ui.platform.PlatformFX;
 import com.github.yoep.popcorn.ui.screen.ScreenServiceImpl;
 import com.github.yoep.popcorn.ui.stage.BorderlessStageHolder;
-<<<<<<< HEAD
 import com.github.yoep.popcorn.ui.stage.BorderlessStageWrapper;
 import com.github.yoep.popcorn.ui.torrent.TorrentCollectionService;
 import com.github.yoep.popcorn.ui.tracking.EmbeddedAuthorization;
@@ -40,10 +39,8 @@
 import com.github.yoep.popcorn.ui.view.controllers.tv.components.TvFilterComponent;
 import com.github.yoep.popcorn.ui.view.services.*;
 import javafx.application.Application;
-=======
 import com.github.yoep.popcorn.ui.view.services.MaximizeService;
 import com.sun.jna.StringArray;
->>>>>>> e8130968
 import javafx.scene.paint.Color;
 import javafx.stage.Stage;
 import javafx.stage.StageStyle;
@@ -69,7 +66,6 @@
     @Getter
     static final AtomicReference<Consumer<IoC>> ON_INIT = new AtomicReference<>();
 
-<<<<<<< HEAD
     @Override
     public void init() throws Exception {
         var startTime = System.currentTimeMillis();
@@ -94,10 +90,6 @@
         IOC.registerInstance(new FavoriteService(fxLib, popcornFx));
         IOC.registerInstance(new WatchedService(fxLib, popcornFx));
         IOC.registerInstance(new UrlService(eventPublisher, this, localeText, loaderService));
-=======
-        var libArgs = createLibraryArguments(args);
-        PopcornFxInstance.INSTANCE.set(FxLibInstance.INSTANCE.get().new_popcorn_fx(libArgs.length, libArgs.args));
->>>>>>> e8130968
 
         // services
         IOC.register(EmbeddedAuthorization.class);
@@ -254,7 +246,6 @@
         stage.centerOnScreen();
     }
 
-<<<<<<< HEAD
     private static void loadDesktopControllers() {
         IOC.register(DesktopFilterComponent.class);
         IOC.register(DesktopMovieActionsComponent.class);
@@ -277,24 +268,5 @@
     private static void loadTvControllers() {
         IOC.register(TvFilterComponent.class);
         IOC.register(TvPosterComponent.class, false);
-=======
-    public static String getLogDirectory() {
-        var loggingDirectoryPath = System.getProperty("user.home") + File.separator + BackendConstants.POPCORN_HOME_DIRECTORY + File.separator;
-        var loggingDirectory = new File(loggingDirectoryPath);
-
-        return loggingDirectory.getAbsolutePath();
-    }
-
-    private static Args createLibraryArguments(String[] args) {
-        var length = args.length + 1;
-        var libArgs = new String[length];
-        libArgs[0] = "popcorn-fx";
-        System.arraycopy(args, 0, libArgs, 1, args.length);
-
-        return new Args(new StringArray(libArgs), length);
-    }
-
-    private record Args(StringArray args, int length) {
->>>>>>> e8130968
     }
 }