# This workflow will build a Java project with Maven
# For more information see: https://help.github.com/actions/language-and-framework-guides/building-and-testing-java-with-maven

name: Build

on:
  push:
    branches: [ master ]
  pull_request:
    branches: [ master ]

jobs:
  build:
    runs-on: ubuntu-latest

    steps:
    - uses: actions/checkout@v2
    - name: Set up JDK 11
      uses: actions/setup-java@v1
      with:
        java-version: 11
    - name: Cache local Maven repository
      uses: actions/cache@v2.1.3
      with:
        path: ~/.m2/repository
        key: ${{ runner.os }}-maven-${{ hashFiles('**/pom.xml') }}
        restore-keys: |
          ${{ runner.os }}-maven-
    - name: Prepare build
      run: mvn -B clean -Plinux
    - name: Build
      run: mvn -B verify -DskipITs -Plinux
    - name: Upload coverage to Codecov
      uses: codecov/codecov-action@v1
      with:
        token: ${{ secrets.CODECOV_TOKEN }}
<<<<<<< HEAD
        files: ./application/target/site/jacoco/jacoco.xml,./application-backend/target/site/jacoco/jacoco.xml,./application-ui/target/site/jacoco/jacoco.xml,./player-chromecast/target/site/jacoco/jacoco.xml,./player-popcorn/target/site/jacoco/jacoco.xml,./player-qt/target/site/jacoco/jacoco.xml,./provider-anime/target/site/jacoco/jacoco.xml,./torrent-frostwire/target/site/jacoco/jacoco.xml,./torrent-stream/target/site/jacoco/jacoco.xml,./video-vlc/target/site/jacoco/jacoco.xml,./video-youtube/target/site/jacoco/jacoco.xml
=======
        files: ./application/target/site/jacoco-aggregate/jacoco.xml
>>>>>>> a7f1e224
        flags: unittests
        name: codecov-umbrella
        verbose: true<|MERGE_RESOLUTION|>--- conflicted
+++ resolved
@@ -34,11 +34,7 @@
       uses: codecov/codecov-action@v1
       with:
         token: ${{ secrets.CODECOV_TOKEN }}
-<<<<<<< HEAD
-        files: ./application/target/site/jacoco/jacoco.xml,./application-backend/target/site/jacoco/jacoco.xml,./application-ui/target/site/jacoco/jacoco.xml,./player-chromecast/target/site/jacoco/jacoco.xml,./player-popcorn/target/site/jacoco/jacoco.xml,./player-qt/target/site/jacoco/jacoco.xml,./provider-anime/target/site/jacoco/jacoco.xml,./torrent-frostwire/target/site/jacoco/jacoco.xml,./torrent-stream/target/site/jacoco/jacoco.xml,./video-vlc/target/site/jacoco/jacoco.xml,./video-youtube/target/site/jacoco/jacoco.xml
-=======
         files: ./application/target/site/jacoco-aggregate/jacoco.xml
->>>>>>> a7f1e224
         flags: unittests
         name: codecov-umbrella
         verbose: true